# Root pyproject.toml for FRED Simulations project
# This file configures Ruff for Pants-native linting and formatting

[tool.ruff]
# Match existing Black settings
line-length = 100
target-version = "py311"

# Exclude fred-framework directory (C++ code)
extend-exclude = ["fred-framework"]

[tool.ruff.format]
# Use double quotes for strings (Black default)
quote-style = "double"

# Use spaces for indentation (Black default)
indent-style = "space"

# Respect magic trailing commas (Black default)
skip-magic-trailing-comma = false

# Auto-detect line endings (Black default)
line-ending = "auto"

[tool.ruff.lint]
# Enable pycodestyle (E), Pyflakes (F), isort (I), and additional quality rules
# E: pycodestyle errors
# F: Pyflakes (unused imports, undefined names)
# I: isort (import sorting)
# UP: pyupgrade (modernize Python code)
# B: flake8-bugbear (detect likely bugs)
# C4: flake8-comprehensions (better list/dict comprehensions)
# SIM: flake8-simplify (simplify code)
select = ["E", "F", "I", "UP", "B", "C4", "SIM"]

# Ignore rules that conflict with Black or are too strict
# E203: whitespace before ':' (conflicts with Black)
<<<<<<< HEAD
ignore = ["E203"]
=======
# E501: line too long (intentionally ignored for now, will be addressed in future cleanup)
# B904: exception chaining (requires careful review to avoid behavior changes)
# SIM103, SIM105, SIM110: simplify patterns (requires manual review for correctness)
ignore = ["E203", "E501", "B904", "SIM103", "SIM105", "SIM110"]
>>>>>>> 757f84d8

[tool.ruff.lint.isort]
# Match existing isort settings (Black-compatible)
# Ruff's isort is Black-compatible by default
lines-after-imports = 2<|MERGE_RESOLUTION|>--- conflicted
+++ resolved
@@ -35,14 +35,10 @@
 
 # Ignore rules that conflict with Black or are too strict
 # E203: whitespace before ':' (conflicts with Black)
-<<<<<<< HEAD
-ignore = ["E203"]
-=======
 # E501: line too long (intentionally ignored for now, will be addressed in future cleanup)
 # B904: exception chaining (requires careful review to avoid behavior changes)
-# SIM103, SIM105, SIM110: simplify patterns (requires manual review for correctness)
-ignore = ["E203", "E501", "B904", "SIM103", "SIM105", "SIM110"]
->>>>>>> 757f84d8
+# SIM103, SIM105, SIM110, SIM117: simplify patterns (requires manual review for correctness)
+ignore = ["E203", "E501", "B904", "SIM103", "SIM105", "SIM110", "SIM117"]
 
 [tool.ruff.lint.isort]
 # Match existing isort settings (Black-compatible)
